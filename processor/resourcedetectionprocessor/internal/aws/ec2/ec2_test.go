// Copyright The OpenTelemetry Authors
//
// Licensed under the Apache License, Version 2.0 (the "License");
// you may not use this file except in compliance with the License.
// You may obtain a copy of the License at
//
//     http://www.apache.org/licenses/LICENSE-2.0
//
// Unless required by applicable law or agreed to in writing, software
// distributed under the License is distributed on an "AS IS" BASIS,
// WITHOUT WARRANTIES OR CONDITIONS OF ANY KIND, either express or implied.
// See the License for the specific language governing permissions and
// limitations under the License.

package ec2

import (
	"context"
	"errors"
	"regexp"
	"testing"

	"github.com/aws/aws-sdk-go/aws/ec2metadata"
	"github.com/aws/aws-sdk-go/service/ec2"
	"github.com/aws/aws-sdk-go/service/ec2/ec2iface"
	"github.com/stretchr/testify/assert"
	"github.com/stretchr/testify/require"
	"go.opentelemetry.io/collector/component"
	"go.opentelemetry.io/collector/consumer/pdata"
	"go.uber.org/zap"

	"github.com/open-telemetry/opentelemetry-collector-contrib/processor/resourcedetectionprocessor/internal"
)

type mockMetadata struct {
	retIDDoc    ec2metadata.EC2InstanceIdentityDocument
	retErrIDDoc error

	retHostname    string
	retErrHostname error

	isAvailable bool
}

var _ metadataProvider = (*mockMetadata)(nil)

func (mm mockMetadata) available(ctx context.Context) bool {
	return mm.isAvailable
}

func (mm mockMetadata) get(ctx context.Context) (ec2metadata.EC2InstanceIdentityDocument, error) {
	if mm.retErrIDDoc != nil {
		return ec2metadata.EC2InstanceIdentityDocument{}, mm.retErrIDDoc
	}
	return mm.retIDDoc, nil
}

func (mm mockMetadata) hostname(ctx context.Context) (string, error) {
	if mm.retErrHostname != nil {
		return "", mm.retErrHostname
	}
	return mm.retHostname, nil
}

func TestNewDetector(t *testing.T) {
	tests := []struct {
		name        string
		cfg         Config
		shouldError bool
	}{
		{
			name:        "Success Case Empty Config",
			cfg:         Config{},
			shouldError: false,
		},
		{
			name: "Success Case Valid Config",
			cfg: Config{
				Tags: []string{"tag1"},
			},
			shouldError: false,
		},
		{
			name: "Error Case Invalid Regex",
			cfg: Config{
				Tags: []string{"*"},
			},
			shouldError: true,
		},
	}
	for _, tt := range tests {
		t.Run(tt.name, func(t *testing.T) {
			detector, err := NewDetector(component.ProcessorCreateParams{Logger: zap.NewNop()}, tt.cfg)
			if tt.shouldError {
				assert.Error(t, err)
				assert.Nil(t, detector)
			} else {
				assert.NotNil(t, detector)
				assert.NoError(t, err)
			}
		})
	}
}

func TestDetector_Detect(t *testing.T) {
	type fields struct {
		metadataProvider metadataProvider
	}
	type args struct {
		ctx context.Context
	}
	tests := []struct {
		name    string
		fields  fields
		args    args
		want    pdata.Resource
		wantErr bool
	}{
		{
			name: "success",
			fields: fields{metadataProvider: &mockMetadata{
				retIDDoc: ec2metadata.EC2InstanceIdentityDocument{
					Region:           "us-west-2",
					AccountID:        "account1234",
					AvailabilityZone: "us-west-2a",
					InstanceID:       "i-abcd1234",
					ImageID:          "abcdef",
					InstanceType:     "c4.xlarge",
				},
				retHostname: "example-hostname",
				isAvailable: true}},
			args: args{ctx: context.Background()},
			want: func() pdata.Resource {
				res := pdata.NewResource()
				attr := res.Attributes()
				attr.InsertString("cloud.account.id", "account1234")
				attr.InsertString("cloud.provider", "aws")
				attr.InsertString("cloud.infrastructure_service", "EC2")
<<<<<<< HEAD
				attr.InsertString("cloud.namespace", "ec2")
=======
				attr.InsertString("cloud.namespace", "aws/ec2")
>>>>>>> c048f002
				attr.InsertString("cloud.region", "us-west-2")
				attr.InsertString("cloud.zone", "us-west-2a")
				attr.InsertString("host.id", "i-abcd1234")
				attr.InsertString("host.image.id", "abcdef")
				attr.InsertString("host.type", "c4.xlarge")
				attr.InsertString("host.name", "example-hostname")
				return res
			}()},
		{
			name: "endpoint not available",
			fields: fields{metadataProvider: &mockMetadata{
				retIDDoc:    ec2metadata.EC2InstanceIdentityDocument{},
				retErrIDDoc: errors.New("should not be called"),
				isAvailable: false,
			}},
			args: args{ctx: context.Background()},
			want: func() pdata.Resource {
				return pdata.NewResource()
			}(),
			wantErr: false},
		{
			name: "get fails",
			fields: fields{metadataProvider: &mockMetadata{
				retIDDoc:    ec2metadata.EC2InstanceIdentityDocument{},
				retErrIDDoc: errors.New("get failed"),
				isAvailable: true,
			}},
			args: args{ctx: context.Background()},
			want: func() pdata.Resource {
				return pdata.NewResource()
			}(),
			wantErr: true},
		{
			name: "hostname fails",
			fields: fields{metadataProvider: &mockMetadata{
				retIDDoc:       ec2metadata.EC2InstanceIdentityDocument{},
				retHostname:    "",
				retErrHostname: errors.New("hostname failed"),
				isAvailable:    true,
			}},
			args: args{ctx: context.Background()},
			want: func() pdata.Resource {
				return pdata.NewResource()
			}(),
			wantErr: true},
	}
	for _, tt := range tests {
		t.Run(tt.name, func(t *testing.T) {
			d := &Detector{
				metadataProvider: tt.fields.metadataProvider,
			}
			got, err := d.Detect(tt.args.ctx)

			if tt.wantErr {
				require.Error(t, err)
			} else {
				require.NoError(t, err)
				require.NotNil(t, got)
				assert.Equal(t, internal.AttributesToMap(tt.want.Attributes()), internal.AttributesToMap(got.Attributes()))
			}
		})
	}
}

// Define a mock client to mock connecting to an EC2 instance
type mockEC2Client struct {
	ec2iface.EC2API
}

// override the DescribeTags function to mock the output from an actual EC2 instance
func (m *mockEC2Client) DescribeTags(input *ec2.DescribeTagsInput) (*ec2.DescribeTagsOutput, error) {
	if *input.Filters[0].Values[0] == "error" {
		return nil, errors.New("error")
	}

	tag1 := "tag1"
	tag2 := "tag2"
	resource1 := "resource1"
	val1 := "val1"
	val2 := "val2"
	resourceType := "type"

	return &ec2.DescribeTagsOutput{
		Tags: []*ec2.TagDescription{
			{Key: &tag1, ResourceId: &resource1, ResourceType: &resourceType, Value: &val1},
			{Key: &tag2, ResourceId: &resource1, ResourceType: &resourceType, Value: &val2},
		},
	}, nil
}

func TestEC2Tags(t *testing.T) {
	tests := []struct {
		name           string
		tagKeyRegexes  []*regexp.Regexp
		resourceID     string
		expectedOutput map[string]string
		shouldError    bool
	}{
		{
			name:          "success case one tag specified",
			tagKeyRegexes: []*regexp.Regexp{regexp.MustCompile("^tag1$")},
			resourceID:    "resource1",
			expectedOutput: map[string]string{
				"tag1": "val1",
			},
			shouldError: false,
		},
		{
			name:          "success case all tags",
			tagKeyRegexes: []*regexp.Regexp{regexp.MustCompile(".*")},
			resourceID:    "resource1",
			expectedOutput: map[string]string{
				"tag1": "val1",
				"tag2": "val2",
			},
			shouldError: false,
		},
		{
			name:          "error case in DescribeTags",
			tagKeyRegexes: []*regexp.Regexp{regexp.MustCompile("^tag2$")},
			resourceID:    "error",
			expectedOutput: map[string]string{
				"tag1": "val1",
				"tag2": "val2",
			},
			shouldError: true,
		},
	}
	for _, tt := range tests {
		t.Run(tt.name, func(t *testing.T) {
			m := &mockEC2Client{}
			output, err := fetchEC2Tags(m, tt.resourceID, tt.tagKeyRegexes)
			if tt.shouldError {
				assert.Error(t, err)
				return
			}
			assert.NoError(t, err)
			assert.Equal(t, output, tt.expectedOutput)
		})
	}
}<|MERGE_RESOLUTION|>--- conflicted
+++ resolved
@@ -136,11 +136,7 @@
 				attr.InsertString("cloud.account.id", "account1234")
 				attr.InsertString("cloud.provider", "aws")
 				attr.InsertString("cloud.infrastructure_service", "EC2")
-<<<<<<< HEAD
-				attr.InsertString("cloud.namespace", "ec2")
-=======
 				attr.InsertString("cloud.namespace", "aws/ec2")
->>>>>>> c048f002
 				attr.InsertString("cloud.region", "us-west-2")
 				attr.InsertString("cloud.zone", "us-west-2a")
 				attr.InsertString("host.id", "i-abcd1234")
