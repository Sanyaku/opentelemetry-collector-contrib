--- conflicted
+++ resolved
@@ -15,6 +15,7 @@
 package kube
 
 import (
+	"go.opentelemetry.io/collector/translator/conventions"
 	"regexp"
 	"time"
 
@@ -30,26 +31,17 @@
 	podNodeField            = "spec.nodeName"
 	ignoreAnnotation string = "opentelemetry.io/k8s-processor/ignore"
 
-<<<<<<< HEAD
-	defaultTagClusterName     = "k8s.cluster.name"
 	defaultTagContainerID     = "k8s.container.id"
 	defaultTagContainerImage  = "k8s.container.image"
 	defaultTagContainerName   = "k8s.container.name"
 	defaultTagDaemonSetName   = "k8s.daemonset.name"
-	defaultTagDeploymentName  = "k8s.deployment.name"
 	defaultTagHostName        = "k8s.pod.hostname"
-	defaultTagNamespaceName   = "k8s.namespace.name"
 	defaultTagNodeName        = "k8s.node.name"
-	defaultTagPodID           = "k8s.pod.id"
-	defaultTagPodName         = "k8s.pod.name"
+	defaultTagPodUID          = "k8s.pod.id"
 	defaultTagReplicaSetName  = "k8s.replicaset.name"
 	defaultTagServiceName     = "k8s.service.name"
 	defaultTagStatefulSetName = "k8s.statefulset.name"
 	defaultTagStartTime       = "k8s.pod.startTime"
-=======
-	tagNodeName  = "k8s.node.name"
-	tagStartTime = "k8s.pod.startTime"
->>>>>>> bb120e74
 )
 
 var (
@@ -131,7 +123,7 @@
 	DaemonSetName   bool
 	DeploymentName  bool
 	HostName        bool
-	PodID           bool
+	PodUID          bool
 	PodName         bool
 	ReplicaSetName  bool
 	ServiceName     bool
@@ -157,7 +149,7 @@
 	DaemonSetName   string
 	DeploymentName  string
 	HostName        string
-	PodID           string
+	PodUID          string
 	PodName         string
 	Namespace       string
 	NodeName        string
@@ -170,16 +162,16 @@
 // NewExtractionFieldTags builds a new instance of tags with default values
 func NewExtractionFieldTags() ExtractionFieldTags {
 	tags := ExtractionFieldTags{}
-	tags.ClusterName = defaultTagClusterName
+	tags.ClusterName = conventions.AttributeK8sCluster
 	tags.ContainerID = defaultTagContainerID
 	tags.ContainerImage = defaultTagContainerImage
 	tags.ContainerName = defaultTagContainerName
 	tags.DaemonSetName = defaultTagDaemonSetName
-	tags.DeploymentName = defaultTagDeploymentName
+	tags.DeploymentName = conventions.AttributeK8sDeployment
 	tags.HostName = defaultTagHostName
-	tags.PodID = defaultTagPodID
-	tags.PodName = defaultTagPodName
-	tags.Namespace = defaultTagNamespaceName
+	tags.PodUID = defaultTagPodUID
+	tags.PodName = conventions.AttributeK8sPod
+	tags.Namespace = conventions.AttributeK8sNamespace
 	tags.NodeName = defaultTagNodeName
 	tags.ReplicaSetName = defaultTagReplicaSetName
 	tags.ServiceName = defaultTagServiceName
