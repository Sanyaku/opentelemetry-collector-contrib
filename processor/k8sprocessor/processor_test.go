--- conflicted
+++ resolved
@@ -58,10 +58,6 @@
 	)
 }
 
-<<<<<<< HEAD
-func TestTraceProcessorBadClientProvider(t *testing.T) {
-	clientProvider := func(_ *zap.Logger, _ k8sconfig.APIConfig, _ kube.ExtractionRules, _ kube.Filters, _ kube.APIClientsetProvider, _ kube.InformerProvider, _ kube.OwnerProvider) (kube.Client, error) {
-=======
 func newLogsProcessor(cfg configmodels.Processor, nextLogsConsumer consumer.LogsConsumer, options ...Option) (component.LogsProcessor, error) {
 	opts := append(options, withKubeClientProvider(newFakeClient))
 	return createLogsProcessorWithOptions(
@@ -221,8 +217,7 @@
 }
 
 func TestProcessorBadClientProvider(t *testing.T) {
-	clientProvider := func(_ *zap.Logger, _ k8sconfig.APIConfig, _ kube.ExtractionRules, _ kube.Filters, _ kube.APIClientsetProvider, _ kube.InformerProvider) (kube.Client, error) {
->>>>>>> 85ad20ca
+	clientProvider := func(_ *zap.Logger, _ k8sconfig.APIConfig, _ kube.ExtractionRules, _ kube.Filters, _ kube.APIClientsetProvider, _ kube.InformerProvider, _ kube.OwnerProvider) (kube.Client, error) {
 		return nil, fmt.Errorf("bad client error")
 	}
 
@@ -712,221 +707,6 @@
 	assert.True(t, controller.HasStopped())
 }
 
-<<<<<<< HEAD
-func TestNewMetricsProcessor(t *testing.T) {
-	_, err := newMetricsProcessor(
-		zap.NewNop(),
-		exportertest.NewNopMetricsExporter(),
-		newFakeClient,
-	)
-	require.NoError(t, err)
-}
-
-func TestMetricsProcessorBadOption(t *testing.T) {
-	opt := func(p *kubernetesprocessor) error {
-		return fmt.Errorf("bad option")
-	}
-	p, err := newMetricsProcessor(
-		zap.NewNop(),
-		exportertest.NewNopMetricsExporter(),
-		newFakeClient,
-		opt,
-	)
-	assert.Nil(t, p)
-	assert.Error(t, err)
-	assert.Equal(t, err.Error(), "bad option")
-}
-
-func TestMetricsProcessorBadClientProvider(t *testing.T) {
-	clientProvider := func(_ *zap.Logger, _ k8sconfig.APIConfig, _ kube.ExtractionRules, _ kube.Filters, _ kube.APIClientsetProvider, _ kube.InformerProvider, _ kube.OwnerProvider) (kube.Client, error) {
-		return nil, fmt.Errorf("bad client error")
-	}
-	p, err := newMetricsProcessor(
-		zap.NewNop(),
-		exportertest.NewNopMetricsExporter(),
-		clientProvider,
-	)
-
-	assert.Nil(t, p)
-	assert.Error(t, err)
-	assert.Equal(t, err.Error(), "bad client error")
-}
-
-func TestMetricsProcessorNoAttrs(t *testing.T) {
-	next := &exportertest.SinkMetricsExporter{}
-	p, err := newMetricsProcessor(
-		zap.NewNop(),
-		next,
-		newFakeClient,
-		WithExtractMetadata(metadataPodName),
-	)
-	require.NoError(t, err)
-	kp := p.(*kubernetesprocessor)
-	kc := kp.kc.(*fakeClient)
-
-	// pod doesn't have attrs to add
-	kc.Pods["1.1.1.1"] = &kube.Pod{Name: "PodA"}
-	metrics := generateMetrics()
-
-	assert.NoError(t, p.ConsumeMetrics(context.Background(), metrics))
-	require.Len(t, next.AllMetrics(), 1)
-	mds := pdatautil.MetricsToMetricsData(next.AllMetrics()[0])
-	require.Equal(t, len(mds), 1)
-	md := mds[0]
-	require.Equal(t, 1, len(md.Resource.Labels))
-	gotIP, ok := md.Resource.Labels["k8s.pod.ip"]
-	assert.True(t, ok)
-	assert.Equal(t, "1.1.1.1", gotIP)
-
-	// attrs should be added now
-	kc.Pods["1.1.1.1"] = &kube.Pod{
-		Name: "PodA",
-		Attributes: map[string]string{
-			"k":  "v",
-			"1":  "2",
-			"aa": "b",
-		},
-	}
-
-	assert.NoError(t, p.ConsumeMetrics(context.Background(), metrics))
-	require.Len(t, next.AllMetrics(), 2)
-	mds = pdatautil.MetricsToMetricsData(next.AllMetrics()[1])
-	require.Equal(t, len(mds), 1)
-	md = mds[0]
-	require.Equal(t, 4, len(md.Resource.Labels))
-	gotIP, ok = md.Resource.Labels["k8s.pod.ip"]
-	assert.True(t, ok)
-	assert.Equal(t, "1.1.1.1", gotIP)
-	gotAttr, ok := md.Resource.Labels["aa"]
-	assert.True(t, ok)
-	assert.Equal(t, "b", gotAttr)
-
-	// passthrough doesn't add attrs
-	metrics = generateMetrics()
-	kp.passthroughMode = true
-	assert.NoError(t, p.ConsumeMetrics(context.Background(), metrics))
-	require.Len(t, next.AllMetrics(), 3)
-	mds = pdatautil.MetricsToMetricsData(next.AllMetrics()[2])
-	require.Equal(t, len(mds), 1)
-	md = mds[0]
-	require.Equal(t, 1, len(md.Resource.Labels))
-}
-
-func TestMetricsProcessoInvalidIP(t *testing.T) {
-	next := &exportertest.SinkMetricsExporter{}
-	p, err := newMetricsProcessor(
-		zap.NewNop(),
-		next,
-		newFakeClient,
-		WithExtractMetadata(metadataPodName),
-	)
-	require.NoError(t, err)
-	kp := p.(*kubernetesprocessor)
-	kc := kp.kc.(*fakeClient)
-
-	// invalid ip should not be used to lookup k8s pod
-	kc.Pods["invalid-ip"] = &kube.Pod{
-		Name: "PodA",
-		Attributes: map[string]string{
-			"k":  "v",
-			"1":  "2",
-			"aa": "b",
-		},
-	}
-	metrics := generateMetrics()
-	md := pdatautil.MetricsToMetricsData(metrics)[0]
-	md.Node.Identifier.HostName = "invalid-ip"
-
-	assert.NoError(t, p.ConsumeMetrics(context.Background(), metrics))
-	require.Len(t, next.AllMetrics(), 1)
-	mds := pdatautil.MetricsToMetricsData(next.AllMetrics()[0])
-	require.Equal(t, len(mds), 1)
-	md = mds[0]
-	require.Nil(t, md.Resource)
-}
-
-func TestMetricsProcessorAddLabels(t *testing.T) {
-	next := &exportertest.SinkMetricsExporter{}
-	p, err := newMetricsProcessor(
-		zap.NewNop(),
-		next,
-		newFakeClient,
-	)
-	require.NoError(t, err)
-
-	kp, ok := p.(*kubernetesprocessor)
-	assert.True(t, ok)
-	kc, ok := kp.kc.(*fakeClient)
-	assert.True(t, ok)
-
-	tests := map[string]map[string]string{
-		"1.2.3.4": {
-			"pod":         "test-2323",
-			"ns":          "default",
-			"another tag": "value",
-		},
-		"2.3.4.5": {
-			"pod": "test-12",
-		},
-	}
-	for ip, attrs := range tests {
-		kc.Pods[ip] = &kube.Pod{Attributes: attrs}
-	}
-
-	var i int
-	for ip, attrs := range tests {
-		metrics := generateMetrics()
-		md := pdatautil.MetricsToMetricsData(metrics)[0]
-		md.Node.Identifier.HostName = ip
-
-		err = p.ConsumeMetrics(context.Background(), metrics)
-		require.NoError(t, err)
-
-		require.Len(t, next.AllMetrics(), i+1)
-		mds := pdatautil.MetricsToMetricsData(next.AllMetrics()[i])
-		require.Equal(t, len(mds), 1)
-		md = mds[0]
-		require.Equal(t, len(attrs)+1, len(md.Resource.Labels))
-		gotIP, ok := md.Resource.Labels["k8s.pod.ip"]
-		assert.True(t, ok)
-		assert.Equal(t, ip, gotIP)
-		for k, v := range attrs {
-			got, ok := attrs[k]
-			assert.True(t, ok)
-			assert.Equal(t, v, got)
-		}
-		i++
-	}
-}
-
-func generateMetrics() pdata.Metrics {
-	md := consumerdata.MetricsData{
-		Node: &commonpb.Node{
-			Identifier: &commonpb.ProcessIdentifier{
-				HostName: "1.1.1.1",
-			},
-		},
-		Metrics: []*metricspb.Metric{
-			{
-				MetricDescriptor: &metricspb.MetricDescriptor{
-					Name: "my-metric",
-					Type: metricspb.MetricDescriptor_GAUGE_INT64,
-				},
-				Timeseries: []*metricspb.TimeSeries{
-					{
-						Points: []*metricspb.Point{
-							{Value: &metricspb.Point_Int64Value{Int64Value: 123}},
-						},
-					},
-				},
-			},
-		},
-	}
-	return pdatautil.MetricsFromMetricsData([]consumerdata.MetricsData{md})
-}
-
-=======
->>>>>>> 85ad20ca
 func assertResourceHasStringAttribute(t *testing.T, r pdata.Resource, k, v string) {
 	got, ok := r.Attributes().Get(k)
 	assert.True(t, ok, fmt.Sprintf("resource does not contain attribute %s", k))
